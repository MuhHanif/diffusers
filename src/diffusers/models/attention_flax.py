--- conflicted
+++ resolved
@@ -154,29 +154,10 @@
 
     def setup(self):
         # self attention (or cross_attention if only_cross_attention is True)
-<<<<<<< HEAD
-        self.attn1 = FlaxAttentionBlock(self.dim, 
-                                        self.n_heads, 
-                                        self.d_head, 
-                                        self.dropout,
-                                        dtype=self.dtype, 
-                                        use_memory_efficient_attention=self.use_memory_efficient_attention,
-        )
+        self.attn1 = FlaxAttention(self.dim, self.n_heads, self.d_head, self.dropout, dtype=self.dtype, use_memory_efficient_attention=self.use_memory_efficient_attention)
         # cross attention
-        self.attn2 = FlaxAttentionBlock(self.dim, 
-                                        self.n_heads, 
-                                        self.d_head, 
-                                        self.dropout, 
-                                        dtype=self.dtype, 
-                                        use_memory_efficient_attention=self.use_memory_efficient_attention,
-        )
-        self.ff = FlaxGluFeedForward(dim=self.dim, dropout=self.dropout, dtype=self.dtype)
-=======
-        self.attn1 = FlaxAttention(self.dim, self.n_heads, self.d_head, self.dropout, dtype=self.dtype)
-        # cross attention
-        self.attn2 = FlaxAttention(self.dim, self.n_heads, self.d_head, self.dropout, dtype=self.dtype)
+        self.attn2 = FlaxAttention(self.dim, self.n_heads, self.d_head, self.dropout, dtype=self.dtype, use_memory_efficient_attention=self.use_memory_efficient_attention)
         self.ff = FlaxFeedForward(dim=self.dim, dropout=self.dropout, dtype=self.dtype)
->>>>>>> d82b0323
         self.norm1 = nn.LayerNorm(epsilon=1e-5, dtype=self.dtype)
         self.norm2 = nn.LayerNorm(epsilon=1e-5, dtype=self.dtype)
         self.norm3 = nn.LayerNorm(epsilon=1e-5, dtype=self.dtype)
