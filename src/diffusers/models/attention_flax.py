# Copyright 2023 The HuggingFace Team. All rights reserved.
#
# Licensed under the Apache License, Version 2.0 (the "License");
# you may not use this file except in compliance with the License.
# You may obtain a copy of the License at
#
#     http://www.apache.org/licenses/LICENSE-2.0
#
# Unless required by applicable law or agreed to in writing, software
# distributed under the License is distributed on an "AS IS" BASIS,
# WITHOUT WARRANTIES OR CONDITIONS OF ANY KIND, either express or implied.
# See the License for the specific language governing permissions and
# limitations under the License.

import flax.linen as nn
import jax.numpy as jnp
from .memory_efficient_attention_jax import memory_efficient_attention


class FlaxCrossAttention(nn.Module):
    r"""
    A Flax multi-head attention module as described in: https://arxiv.org/abs/1706.03762

    Parameters:
        query_dim (:obj:`int`):
            Input hidden states dimension
        heads (:obj:`int`, *optional*, defaults to 8):
            Number of heads
        dim_head (:obj:`int`, *optional*, defaults to 64):
            Hidden states dimension inside each head
        dropout (:obj:`float`, *optional*, defaults to 0.0):
            Dropout rate
        dtype (:obj:`jnp.dtype`, *optional*, defaults to jnp.float32):
            Parameters `dtype`
        use_memory_efficient (`bool`, *optional*, defaults to `False`):
            enable memory efficient attention https://arxiv.org/abs/2112.05682

    """
    query_dim: int
    heads: int = 8
    dim_head: int = 64
    dropout: float = 0.0
    dtype: jnp.dtype = jnp.float32
    use_memory_efficient: bool = False

    def setup(self):
        inner_dim = self.dim_head * self.heads
        self.scale = self.dim_head**-0.5

        # Weights were exported with old names {to_q, to_k, to_v, to_out}
        self.query = nn.Dense(inner_dim, use_bias=False, dtype=self.dtype, name="to_q")
        self.key = nn.Dense(inner_dim, use_bias=False, dtype=self.dtype, name="to_k")
        self.value = nn.Dense(inner_dim, use_bias=False, dtype=self.dtype, name="to_v")

        self.proj_attn = nn.Dense(self.query_dim, dtype=self.dtype, name="to_out_0")

    def reshape_heads_to_batch_dim(self, tensor):
        batch_size, seq_len, dim = tensor.shape
        head_size = self.heads
        tensor = tensor.reshape(batch_size, seq_len, head_size, dim // head_size)
        tensor = jnp.transpose(tensor, (0, 2, 1, 3))
        tensor = tensor.reshape(batch_size * head_size, seq_len, dim // head_size)
        return tensor

    def reshape_batch_dim_to_heads(self, tensor):
        batch_size, seq_len, dim = tensor.shape
        head_size = self.heads
        tensor = tensor.reshape(batch_size // head_size, head_size, seq_len, dim)
        tensor = jnp.transpose(tensor, (0, 2, 1, 3))
        tensor = tensor.reshape(batch_size // head_size, seq_len, dim * head_size)
        return tensor

    def __call__(self, hidden_states, context=None, deterministic=True):
        context = hidden_states if context is None else context

        query_proj = self.query(hidden_states)
        key_proj = self.key(context)
        value_proj = self.value(context)

        query_states = self.reshape_heads_to_batch_dim(query_proj)
        key_states = self.reshape_heads_to_batch_dim(key_proj)
        value_states = self.reshape_heads_to_batch_dim(value_proj)

        if self.use_memory_efficient:
            
            query_states = query_states.transpose(1,0,2)
            key_states =key_states.transpose(1,0,2)
            value_states =value_states.transpose(1,0,2)
            
            #this if statement create a chunk size for each layer of the unet
            #the chunk size is equal to the query_length dimension of the deepest layer of the unet
            
            flatten_latent_dim = query_states.shape[-3]
            if flatten_latent_dim % 64 == 0:
                query_chunk_size = int(flatten_latent_dim/64)
            elif flatten_latent_dim % 16 == 0:
                query_chunk_size = int(flatten_latent_dim/16)
            elif flatten_latent_dim % 4 == 0:
                query_chunk_size = int(flatten_latent_dim/4)
            else:
                query_chunk_size = int(flatten_latent_dim)
                
            hidden_states=memory_efficient_attention(
                query_states, 
                key_states, 
                value_states,
                query_chunk_size=query_chunk_size,
                key_chunk_size=4096*4
            )
            
            hidden_states=hidden_states.transpose(1,0,2)
            
        else:

            # compute attentions
            attention_scores = jnp.einsum("b i d, b j d->b i j", query_states, key_states)
            attention_scores = attention_scores * self.scale
            attention_probs = nn.softmax(attention_scores, axis=2)

            # attend to values
            hidden_states = jnp.einsum("b i j, b j d -> b i d", attention_probs, value_states)

        hidden_states = self.reshape_batch_dim_to_heads(hidden_states)
        hidden_states = self.proj_attn(hidden_states)
        return hidden_states


class FlaxBasicTransformerBlock(nn.Module):
    r"""
    A Flax transformer block layer with `GLU` (Gated Linear Unit) activation function as described in:
    https://arxiv.org/abs/1706.03762


    Parameters:
        dim (:obj:`int`):
            Inner hidden states dimension
        n_heads (:obj:`int`):
            Number of heads
        d_head (:obj:`int`):
            Hidden states dimension inside each head
        dropout (:obj:`float`, *optional*, defaults to 0.0):
            Dropout rate
        only_cross_attention (`bool`, defaults to `False`):
            Whether to only apply cross attention.
        dtype (:obj:`jnp.dtype`, *optional*, defaults to jnp.float32):
            Parameters `dtype`
        use_memory_efficient (`bool`, *optional*, defaults to `False`):
            enable memory efficient attention https://arxiv.org/abs/2112.05682
    """
    dim: int
    n_heads: int
    d_head: int
    dropout: float = 0.0
    only_cross_attention: bool = False
    dtype: jnp.dtype = jnp.float32
    use_memory_efficient: bool = False

    def setup(self):
        # self attention (or cross_attention if only_cross_attention is True)
<<<<<<< HEAD
        self.attn1 = FlaxAttentionBlock(self.dim, 
                                        self.n_heads, 
                                        self.d_head, 
                                        self.dropout,
                                        dtype=self.dtype, 
                                        use_memory_efficient=self.use_memory_efficient,
        )
        # cross attention
        self.attn2 = FlaxAttentionBlock(self.dim, 
                                        self.n_heads, 
                                        self.d_head, 
                                        self.dropout, 
                                        dtype=self.dtype, 
                                        use_memory_efficient=self.use_memory_efficient,
        )
        self.ff = FlaxGluFeedForward(dim=self.dim, dropout=self.dropout, dtype=self.dtype)
=======
        self.attn1 = FlaxCrossAttention(self.dim, self.n_heads, self.d_head, self.dropout, dtype=self.dtype)
        # cross attention
        self.attn2 = FlaxCrossAttention(self.dim, self.n_heads, self.d_head, self.dropout, dtype=self.dtype)
        self.ff = FlaxFeedForward(dim=self.dim, dropout=self.dropout, dtype=self.dtype)
>>>>>>> fa6d52d5
        self.norm1 = nn.LayerNorm(epsilon=1e-5, dtype=self.dtype)
        self.norm2 = nn.LayerNorm(epsilon=1e-5, dtype=self.dtype)
        self.norm3 = nn.LayerNorm(epsilon=1e-5, dtype=self.dtype)

    def __call__(self, hidden_states, context, deterministic=True):
        # self attention
        residual = hidden_states
        if self.only_cross_attention:
            hidden_states = self.attn1(self.norm1(hidden_states), context, deterministic=deterministic)
        else:
            hidden_states = self.attn1(self.norm1(hidden_states), deterministic=deterministic)
        hidden_states = hidden_states + residual

        # cross attention
        residual = hidden_states
        hidden_states = self.attn2(self.norm2(hidden_states), context, deterministic=deterministic)
        hidden_states = hidden_states + residual

        # feed forward
        residual = hidden_states
        hidden_states = self.ff(self.norm3(hidden_states), deterministic=deterministic)
        hidden_states = hidden_states + residual

        return hidden_states


class FlaxTransformer2DModel(nn.Module):
    r"""
    A Spatial Transformer layer with Gated Linear Unit (GLU) activation function as described in:
    https://arxiv.org/pdf/1506.02025.pdf


    Parameters:
        in_channels (:obj:`int`):
            Input number of channels
        n_heads (:obj:`int`):
            Number of heads
        d_head (:obj:`int`):
            Hidden states dimension inside each head
        depth (:obj:`int`, *optional*, defaults to 1):
            Number of transformers block
        dropout (:obj:`float`, *optional*, defaults to 0.0):
            Dropout rate
        use_linear_projection (`bool`, defaults to `False`): tbd
        only_cross_attention (`bool`, defaults to `False`): tbd
        dtype (:obj:`jnp.dtype`, *optional*, defaults to jnp.float32):
            Parameters `dtype`
        use_memory_efficient (`bool`, *optional*, defaults to `False`):
            enable memory efficient attention https://arxiv.org/abs/2112.05682
    """
    in_channels: int
    n_heads: int
    d_head: int
    depth: int = 1
    dropout: float = 0.0
    use_linear_projection: bool = False
    only_cross_attention: bool = False
    dtype: jnp.dtype = jnp.float32
    use_memory_efficient: bool = False

    def setup(self):
        self.norm = nn.GroupNorm(num_groups=32, epsilon=1e-5)

        inner_dim = self.n_heads * self.d_head
        if self.use_linear_projection:
            self.proj_in = nn.Dense(inner_dim, dtype=self.dtype)
        else:
            self.proj_in = nn.Conv(
                inner_dim,
                kernel_size=(1, 1),
                strides=(1, 1),
                padding="VALID",
                dtype=self.dtype,
            )

        self.transformer_blocks = [
            FlaxBasicTransformerBlock(
                inner_dim,
                self.n_heads,
                self.d_head,
                dropout=self.dropout,
                only_cross_attention=self.only_cross_attention,
                dtype=self.dtype,
                use_memory_efficient=self.use_memory_efficient,
            )
            for _ in range(self.depth)
        ]

        if self.use_linear_projection:
            self.proj_out = nn.Dense(inner_dim, dtype=self.dtype)
        else:
            self.proj_out = nn.Conv(
                inner_dim,
                kernel_size=(1, 1),
                strides=(1, 1),
                padding="VALID",
                dtype=self.dtype,
            )

    def __call__(self, hidden_states, context, deterministic=True):
        batch, height, width, channels = hidden_states.shape
        residual = hidden_states
        hidden_states = self.norm(hidden_states)
        if self.use_linear_projection:
            hidden_states = hidden_states.reshape(batch, height * width, channels)
            hidden_states = self.proj_in(hidden_states)
        else:
            hidden_states = self.proj_in(hidden_states)
            hidden_states = hidden_states.reshape(batch, height * width, channels)

        for transformer_block in self.transformer_blocks:
            hidden_states = transformer_block(hidden_states, context, deterministic=deterministic)

        if self.use_linear_projection:
            hidden_states = self.proj_out(hidden_states)
            hidden_states = hidden_states.reshape(batch, height, width, channels)
        else:
            hidden_states = hidden_states.reshape(batch, height, width, channels)
            hidden_states = self.proj_out(hidden_states)

        hidden_states = hidden_states + residual
        return hidden_states


class FlaxFeedForward(nn.Module):
    r"""
    Flax module that encapsulates two Linear layers separated by a non-linearity. It is the counterpart of PyTorch's
    [`FeedForward`] class, with the following simplifications:
    - The activation function is currently hardcoded to a gated linear unit from:
    https://arxiv.org/abs/2002.05202
    - `dim_out` is equal to `dim`.
    - The number of hidden dimensions is hardcoded to `dim * 4` in [`FlaxGELU`].

    Parameters:
        dim (:obj:`int`):
            Inner hidden states dimension
        dropout (:obj:`float`, *optional*, defaults to 0.0):
            Dropout rate
        dtype (:obj:`jnp.dtype`, *optional*, defaults to jnp.float32):
            Parameters `dtype`
    """
    dim: int
    dropout: float = 0.0
    dtype: jnp.dtype = jnp.float32

    def setup(self):
        # The second linear layer needs to be called
        # net_2 for now to match the index of the Sequential layer
        self.net_0 = FlaxGEGLU(self.dim, self.dropout, self.dtype)
        self.net_2 = nn.Dense(self.dim, dtype=self.dtype)

    def __call__(self, hidden_states, deterministic=True):
        hidden_states = self.net_0(hidden_states)
        hidden_states = self.net_2(hidden_states)
        return hidden_states


class FlaxGEGLU(nn.Module):
    r"""
    Flax implementation of a Linear layer followed by the variant of the gated linear unit activation function from
    https://arxiv.org/abs/2002.05202.

    Parameters:
        dim (:obj:`int`):
            Input hidden states dimension
        dropout (:obj:`float`, *optional*, defaults to 0.0):
            Dropout rate
        dtype (:obj:`jnp.dtype`, *optional*, defaults to jnp.float32):
            Parameters `dtype`
    """
    dim: int
    dropout: float = 0.0
    dtype: jnp.dtype = jnp.float32

    def setup(self):
        inner_dim = self.dim * 4
        self.proj = nn.Dense(inner_dim * 2, dtype=self.dtype)

    def __call__(self, hidden_states, deterministic=True):
        hidden_states = self.proj(hidden_states)
        hidden_linear, hidden_gelu = jnp.split(hidden_states, 2, axis=2)
        return hidden_linear * nn.gelu(hidden_gelu)<|MERGE_RESOLUTION|>--- conflicted
+++ resolved
@@ -157,8 +157,7 @@
 
     def setup(self):
         # self attention (or cross_attention if only_cross_attention is True)
-<<<<<<< HEAD
-        self.attn1 = FlaxAttentionBlock(self.dim, 
+        self.attn1 = FlaxCrossAttention(self.dim, 
                                         self.n_heads, 
                                         self.d_head, 
                                         self.dropout,
@@ -166,20 +165,14 @@
                                         use_memory_efficient=self.use_memory_efficient,
         )
         # cross attention
-        self.attn2 = FlaxAttentionBlock(self.dim, 
+        self.attn2 = FlaxCrossAttention(self.dim, 
                                         self.n_heads, 
                                         self.d_head, 
                                         self.dropout, 
                                         dtype=self.dtype, 
                                         use_memory_efficient=self.use_memory_efficient,
         )
-        self.ff = FlaxGluFeedForward(dim=self.dim, dropout=self.dropout, dtype=self.dtype)
-=======
-        self.attn1 = FlaxCrossAttention(self.dim, self.n_heads, self.d_head, self.dropout, dtype=self.dtype)
-        # cross attention
-        self.attn2 = FlaxCrossAttention(self.dim, self.n_heads, self.d_head, self.dropout, dtype=self.dtype)
         self.ff = FlaxFeedForward(dim=self.dim, dropout=self.dropout, dtype=self.dtype)
->>>>>>> fa6d52d5
         self.norm1 = nn.LayerNorm(epsilon=1e-5, dtype=self.dtype)
         self.norm2 = nn.LayerNorm(epsilon=1e-5, dtype=self.dtype)
         self.norm3 = nn.LayerNorm(epsilon=1e-5, dtype=self.dtype)
